# Extended Matrix 3D tools for Blender

[Official EM website](http://extendedmatrix.org) | 
[Telegram open-group](https://t.me/UserGroupEM) | 

<!---
![Header](./public/res/header.jpg)
-->

[Extended Matrix 3D tools](http://extendedmatrix.org) - shortly EMBT, is an addon for Blender 3.x designed and developed by E. Demetrescu (CNR ISPC, ex ITABC) - EM 3D tools offers:

* Integration of Extended Matrix language with Blender
* Full support to create and visualize reconstruction hypotheses (EM reconstructive workflow)
* Full support to annotate archaeological stratigraphy in 3D (EM archaeological workflow)
* Full support to annotate masonry stratigraphy (EM architectonical survey workflow) 
* Export full dataset to ATON 3 (EMviq app)

## Getting started (quick)
1) Preferably install the addon using the [last stable version](https://github.com/zalmoxes-laran/ExtendedMatrix/raw/main/03_EMF/EM-blender-tools_1.2stable.zip) from the [EM site](https://www.extendedmatrix.org/download). Please use directly the github version here only if you know how to handle it (more for developers..).

2) Quickstart (to come..) 

# Citation
<<<<<<< HEAD
You can cite Extended Matrix   using with the following BibTeX entry:
=======
You can cite Extended Matrix using with the following BibTeX entry:
>>>>>>> 045824a0
```
@article{demetrescu_archaeological_2015,
	title = {Archaeological {Stratigraphy} as a formal language for virtual reconstruction. {Theory} and practice},
	volume = {57},
	copyright = {All rights reserved},
	issn = {0305-4403},
	url = {http://www.sciencedirect.com/science/article/pii/S0305440315000382},
	doi = {10.1016/j.jas.2015.02.004},
<<<<<<< HEAD
	abstract = {Abstract In recent years there has been a growing interest in 3D acquisition techniques in the field of cultural heritage, yet, at the same time, only a small percentage of case studies have been conducted on the virtual reconstruction of archaeological sites that are no longer in existence. Such reconstructions are, at times, considered âartisticâ or âaestheticâ endeavors, as the complete list of sources used is not necessarily provided as a reference along with the 3D representation. One of the reasons for this is likely the lack of a shared language in which to store and communicate the steps in the reconstruction process. This paper proposes the use of a formal language with which to keep track of the entire virtual reconstruction process. The proposal is based on the stratigraphic reading approach and aims to create a common framework connecting archaeological documentation and virtual reconstruction in the earliest stages of the survey. To this end, some of the tools and standards used in archaeological research have been extended to taxonomically annotate both the validation of the hypothesis and the sources involved.},
=======
	abstract = {Abstract In recent years there has been a growing interest in 3D acquisition techniques in the field of cultural heritage, yet, at the same time, only a small percentage of case studies have been conducted on the virtual reconstruction of archaeological sites that are no longer in existence. Such reconstructions are, at times, considered âartisticâ or âaestheticâ endeavors, as the complete list of sources used is not necessarily provided as a reference along with the 3D representation. One of the reasons for this is likely the lack of a shared language in which to store and communicate the steps in the reconstruction process. This paper proposes the use of a formal language with which to keep track of the entire virtual reconstruction process. The proposal is based on the stratigraphic reading approach and aims to create a common framework connecting archaeological documentation and virtual reconstruction in the earliest stages of the survey. To this end, some of the tools and standards used in archaeological research have been âextendedâ to taxonomically annotate both the validation of the hypothesis and the sources involved.},
>>>>>>> 045824a0
	journal = {Journal of Archaeological Science},
	author = {Demetrescu, Emanuel},
	year = {2015},
	keywords = {Extended Matrix},
	pages = {42--55},
	file = {Demetrescu - 2015 - Archaeological Stratigraphy as a formal language f.pdf:/Users/emanueldemetrescu/Zotero/storage/SVED9M9V/Demetrescu - 2015 - Archaeological Stratigraphy as a formal language f.pdf:application/pdf},
}
```

or - as software - using the Zenodo DOI [![DOI](https://zenodo.org/badge/DOI/10.5281/zenodo.5957132.svg)](https://doi.org/10.5281/zenodo.5957132) with the following BibTeX entry:
```
@software{emanuel_demetrescu_2022_5957495,
  author       = {Emanuel Demetrescu},
  title        = {zalmoxes-laran/ExtendedMatrix: v.1.2.0},
  month        = feb,
  year         = 2022,
  publisher    = {Zenodo},
  version      = {v.1.2.0},
  doi          = {10.5281/zenodo.5957495},
  url          = {https://doi.org/10.5281/zenodo.5957495}
}
```

# Publications
Main bibliographical reference (open access) of the current version of the EM (1.2) is:

*Demetrescu, Emanuel, e Daniele Ferdani. 2021. «From Field Archaeology to Virtual Reconstruction: A Five Steps Method Using the Extended Matrix». Applied Sciences 11 (11). https://doi.org/10.3390/app11115206.*

<!---
You can find [here](url) a complete list of publications where EM was employed in different national and international projects.
-->

# Contribute
You are more than welcome to contribute to the project by spotting bugs/issues and providing code or solutions through pull requests to fix or improve EM functionalities (see TODO list below). Get in touch here on github, through the [telegram open-group](https://t.me/UserGroupEM) or through the other channels.

# TODO list

## EM
- [ ] Coloured nodes in the EM layout
- [ ] Alternative hypothesis formalization
- [ ] Fusion of epoch and reconstructive epoch
- [ ] New metaphors of visualization for anastylosis and virtual restoration
- [ ] Formalization of color maps to visualize statistical data about the reconstruction (volumes, typo of sources, property density)

## EMF

- [ ] Adding support to switch on and off the reconstructin per single epoch
- [ ] Statistical tools for the reconstrucion (volumes, typo of sources, property density)
- [ ] New label system
- [ ] New section for visual tools
- [ ] Simplified proxy generation<|MERGE_RESOLUTION|>--- conflicted
+++ resolved
@@ -21,11 +21,8 @@
 2) Quickstart (to come..) 
 
 # Citation
-<<<<<<< HEAD
-You can cite Extended Matrix   using with the following BibTeX entry:
-=======
 You can cite Extended Matrix using with the following BibTeX entry:
->>>>>>> 045824a0
+
 ```
 @article{demetrescu_archaeological_2015,
 	title = {Archaeological {Stratigraphy} as a formal language for virtual reconstruction. {Theory} and practice},
@@ -34,11 +31,6 @@
 	issn = {0305-4403},
 	url = {http://www.sciencedirect.com/science/article/pii/S0305440315000382},
 	doi = {10.1016/j.jas.2015.02.004},
-<<<<<<< HEAD
-	abstract = {Abstract In recent years there has been a growing interest in 3D acquisition techniques in the field of cultural heritage, yet, at the same time, only a small percentage of case studies have been conducted on the virtual reconstruction of archaeological sites that are no longer in existence. Such reconstructions are, at times, considered âartisticâ or âaestheticâ endeavors, as the complete list of sources used is not necessarily provided as a reference along with the 3D representation. One of the reasons for this is likely the lack of a shared language in which to store and communicate the steps in the reconstruction process. This paper proposes the use of a formal language with which to keep track of the entire virtual reconstruction process. The proposal is based on the stratigraphic reading approach and aims to create a common framework connecting archaeological documentation and virtual reconstruction in the earliest stages of the survey. To this end, some of the tools and standards used in archaeological research have been extended to taxonomically annotate both the validation of the hypothesis and the sources involved.},
-=======
-	abstract = {Abstract In recent years there has been a growing interest in 3D acquisition techniques in the field of cultural heritage, yet, at the same time, only a small percentage of case studies have been conducted on the virtual reconstruction of archaeological sites that are no longer in existence. Such reconstructions are, at times, considered âartisticâ or âaestheticâ endeavors, as the complete list of sources used is not necessarily provided as a reference along with the 3D representation. One of the reasons for this is likely the lack of a shared language in which to store and communicate the steps in the reconstruction process. This paper proposes the use of a formal language with which to keep track of the entire virtual reconstruction process. The proposal is based on the stratigraphic reading approach and aims to create a common framework connecting archaeological documentation and virtual reconstruction in the earliest stages of the survey. To this end, some of the tools and standards used in archaeological research have been âextendedâ to taxonomically annotate both the validation of the hypothesis and the sources involved.},
->>>>>>> 045824a0
 	journal = {Journal of Archaeological Science},
 	author = {Demetrescu, Emanuel},
 	year = {2015},
