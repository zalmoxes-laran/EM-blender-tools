# Extended Matrix 3D tools (EMTools)

is a Python-based addon that brings the formal language Extended Matrix within the Blender 3D open-source software. It has been designed and developed by E. Demetrescu (CNR-ISPC, former ITABC) and is part of the Extended Matrix Framework (EMF).

With EMtools users can import, manage, visualize, modify, represent and export all the information (geometries, data and paradata) concerning micro and macro scale contexts, single objects or collections of objects.

The [EMtools user manual](https://docs.extendedmatrix.org/projects/EM-tools/en/latest/) is freely available.

Channel to join the community of users [Telegram open-group](https%3A%2F%2Ft.me%2FUserGroupEM&sa=D&sntz=1&usg=AOvVaw2i0GwLjFfh3axOAltYyvlR)

For more details see the [EM-tools page](https://www.extendedmatrix.org/em-framework/emtools) on the EM website

## Main features:

* Integration of Extended Matrix language with Blender

* Full support to create and visualize reconstruction hypotheses (EM reconstructive workflow)

* Full support to annotate archaeological stratigraphy in 3D (EM archaeological workflow)

* Full support to annotate masonry stratigraphy (EM architectonical survey workflow)

* Export full dataset to ATON 3 (EMviq app)

<<<<<<< HEAD
## Changelog of EM-tools 1.4.x dev

* Initial support of EM 1.4
* Refactoring of the UI
* Adding tools to load xlsx files
=======
## Changelog of EM-tools 1.3.2

* Full support of EM 1.3
* A refactored export panel targeting Aton 3-based web apps (like EMviq) with tools to easily optimise models  for web visualisation;
* The original GitHub repository of the EM formal language can be found here
>>>>>>> d65d4837

## Contribute
You are more than welcome to contribute to the project by spotting bugs/issues and providing code or solutions through pull requests to fix or improve EM functionalities (see TODO list below). Get in touch here on github, through the [telegram open-group](https://t.me/UserGroupEM) or through the other channels.

## TODO list

- [ ] Statistical tools for the reconstrucion (volumes, typo of sources, property density)
- [ ] New label system
- [ ] New section for visual tools
- [ ] Simplified proxy generation<|MERGE_RESOLUTION|>--- conflicted
+++ resolved
@@ -22,26 +22,31 @@
 
 * Export full dataset to ATON 3 (EMviq app)
 
-<<<<<<< HEAD
-## Changelog of EM-tools 1.4.x dev
+# Extended Matrix Tool - Version 1.4 Release Notes
 
-* Initial support of EM 1.4
-* Refactoring of the UI
-* Adding tools to load xlsx files
-=======
-## Changelog of EM-tools 1.3.2
+## New Features:
+- **XLSX Reader:** Added functionality to import source files in `.xlsx` format for easier data handling and integration.
+- **JSON Exporter for Aton & EMviq:** Extended support for JSON serialization, enabling the export of knowledge graphs for [Aton](https://osiris.itabc.cnr.it/aton/) and specifically for [EMviq](http://osiris.itabc.cnr.it/scenebaker/index.php/projects/emviq/) workflows.
+- **External Libraries Installation:** Introduced new systems to easily install and manage external libraries within the tool.
+- **Aton Integration:** Added the ability to launch Aton directly from Blender for streamlined workflows.
+- **Statistics & Geometry Tools:** New tools for calculating statistics, volumes, and dimensions, including surface areas of wall structures based on selected proxy models.
+- **Automatic Property Numbering:** Support for automatic numbering of properties within the Extended Matrix.
+- **Collection Exporter for EMviq:** Added functionality to export collections directly to EMviq for enhanced data management.
 
-* Full support of EM 1.3
-* A refactored export panel targeting Aton 3-based web apps (like EMviq) with tools to easily optimise models  for web visualisation;
-* The original GitHub repository of the EM formal language can be found here
->>>>>>> d65d4837
+## Improvements:
+- **Code Cleanup:** General code optimization and performance improvements to enhance overall tool stability and efficiency.
+- **Bug Fixes:** Resolved various issues and added tools for opening node-related resources, such as images, directly from the operating system.
+
+## Extended Functionality:
+- **Transformation Stratigraphic Unit (TSU):** Version 1.4 introduces support for TSU, allowing for detailed characterization of degradation surfaces.
+
+These updates make the Extended Matrix Tool even more powerful and adaptable to advanced workflows, enhancing integration with Aton and EMviq.
 
 ## Contribute
 You are more than welcome to contribute to the project by spotting bugs/issues and providing code or solutions through pull requests to fix or improve EM functionalities (see TODO list below). Get in touch here on github, through the [telegram open-group](https://t.me/UserGroupEM) or through the other channels.
 
 ## TODO list
 
-- [ ] Statistical tools for the reconstrucion (volumes, typo of sources, property density)
 - [ ] New label system
 - [ ] New section for visual tools
 - [ ] Simplified proxy generation